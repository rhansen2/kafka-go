--- conflicted
+++ resolved
@@ -310,7 +310,6 @@
 		t.Fatal(err)
 	}
 	defer conn.Close()
-<<<<<<< HEAD
 
 	controller, err := conn.Controller()
 	if err != nil {
@@ -324,21 +323,6 @@
 
 	conn.SetDeadline(time.Now().Add(2 * time.Second))
 
-=======
-
-	controller, err := conn.Controller()
-	if err != nil {
-		t.Fatal(err)
-	}
-
-	conn, err = Dial("tcp", net.JoinHostPort(controller.Host, strconv.Itoa(controller.Port)))
-	if err != nil {
-		t.Fatal(err)
-	}
-
-	conn.SetDeadline(time.Now().Add(2 * time.Second))
-
->>>>>>> f4ae8575
 	if err := conn.DeleteTopics(topic...); err != nil {
 		t.Fatal(err)
 	}
@@ -1397,8 +1381,6 @@
 	}
 
 	return m
-<<<<<<< HEAD
-=======
 }
 
 const (
@@ -1439,5 +1421,4 @@
 		t.Errorf("Reader.FetchMessage with a group subscription " +
 			"must fail when it cannot connect")
 	}
->>>>>>> f4ae8575
 }